import json
import re
import os
from typing import Dict, List, Optional, TYPE_CHECKING
import requests
from fastapi import HTTPException
<<<<<<< HEAD
from services.vector_store import VectorStoreService
=======
from schema import SOL_SCHEMA, SML_SCHEMA, OTL_SCHEMA, NAT_SCHEMA, DES_SCHEMA
>>>>>>> fb7fefbc

if TYPE_CHECKING:
    from models import QuestionGenerationParameters

class QuestionGenerationService:
    """Service for generating questions from transcript segments and retrieved context(optional)."""
    
    def __init__(self):
        self.ollama_api_base_url = os.getenv("OLLAMA_API_URL", "http://localhost:11434/api")
        
        # Question schemas for different types
        self.question_schemas = {
            "SOL": SOL_SCHEMA,
            "SML": SML_SCHEMA,
            "OTL": OTL_SCHEMA,
            "NAT": NAT_SCHEMA,
            "DES": DES_SCHEMA
        }

    def extract_json_from_markdown(self, text: str) -> str:
        """Extract JSON content from markdown-formatted text"""
        # Remove markdown code blocks
        text = re.sub(r'```json\s*', '', text)
        text = re.sub(r'```\s*', '', text)
        
        # Remove any leading/trailing whitespace
        text = text.strip()
        
        # Try to find JSON content between { } or [ ]
        json_match = re.search(r'[\[\{].*[\]\}]', text, re.DOTALL)
        if json_match:
            return json_match.group(0)
        
        return text

    def create_question_prompt(self, question_type: str, count: int, transcript_content: str, use_context: bool = False) -> str:
        """Create a prompt for question generation based on type and content"""
        base_prompt = f"""Based on the following transcript content, generate {count} educational question(s) of type {question_type}.

Transcript content:
{transcript_content}

Each question should:
- Focus on conceptual understanding
- Test comprehension of key ideas, principles, and relationships discussed in the content
- Avoid quesitons that require memorizing exact numerical values, dates, or statistics mentioned in the content
- The answer of questions should be present within the content, but not directly quoted
- make all the options roughly the same length
- Set isParameterized to false unless the question uses variables

"""
        if use_context:
            vector_store_service = VectorStoreService()
            contextual_content = vector_store_service.get_contextual_content(transcript_content)
            if not contextual_content:
               contextual_content = "No relevant contextual content found."
            base_prompt_use_context = f"""Based on the following transcript content and the contextual content, generate {count} educational question(s) of type {question_type}.

    Transcript content:
    {transcript_content}

    Contextual content:
    {contextual_content}

    Each question should:
    - Focus on conceptual understanding
    - Test comprehension of key ideas, principles, and relationships discussed in the content
    - Avoid quesitons that require memorizing exact numerical values, dates, or statistics mentioned in the content
    - The answer of questions should be present within the content, but not directly quoted
    - make all the options roughly the same length
    - Set isParameterized to false unless the question uses variables
    """

        type_specific_instructions = {
            "SOL": """Create SELECT_ONE_IN_LOT questions (single correct answer multiple choice):
- Focus on understanding concepts, principles, or cause-and-effect relationships
- Avoid questions about specific numbers, percentages, or statistical data
- Clear question text that tests comprehension of ideas
- 3-4 incorrect options with explanations that address common misconceptions
- 1 correct option with explanation that reinforces the concept
- Include a hint that points to the key concept or principle being tested
- Set timeLimitSeconds to 60 and points to 5""",

            "SML": """Create SELECT_MANY_IN_LOT questions (multiple correct answers):
- Test understanding of multiple related concepts or characteristics
- Focus on identifying key principles, factors, or elements discussed
- Avoid numerical data or statistical information
- Clear question text about conceptual relationships
- 2-3 incorrect options with explanations
- 2-3 correct options with explanations that reinforce understanding
- Include a hint that mentions the number of correct answers or key criteria
- Set timeLimitSeconds to 90 and points to 8""",

            "OTL": """Create ORDER_THE_LOTS questions (ordering/sequencing):
- Focus on logical sequences, processes, or hierarchical relationships
- Test understanding of how concepts build upon each other
- Avoid chronological ordering based on specific dates or times
- Clear question text asking to order concepts, steps, or principles
- 3-5 items that need to be ordered based on logical flow or importance
- Each item should represent a concept with explanation of its position
- Order should be numbered starting from 1
- Include a hint about the ordering logic or key principle to consider
- Set timeLimitSeconds to 120 and points to 10""",

            "NAT": """Create NUMERIC_ANSWER_TYPE questions (numerical answers):
- Focus on conceptual calculations or estimations rather than exact figures from the content
- Ask for ratios, proportions, or relative comparisons that require understanding
- Avoid questions asking for specific numbers mentioned in the content
- Test ability to apply concepts to derive approximate or relative numerical answers
- Questions should require reasoning and application rather than recall
- Appropriate decimal precision (0-3)
- Realistic ranges that test conceptual understanding
- Include a hint about the mathematical relationship or concept to apply
- Set timeLimitSeconds to 90 and points to 6""",

            "DES": """Create DESCRIPTIVE questions (text-based answers):
- Focus on explaining concepts, analyzing relationships, or evaluating ideas
- Test deep understanding through explanation and reasoning
- Avoid questions asking to repeat specific facts or figures
- Ask for analysis of why concepts work, how they relate, or what they imply
- Questions that require synthesis and application of multiple ideas
- Detailed solution text that demonstrates analytical thinking
- Include a hint that suggests the key aspects or framework to consider
- Set timeLimitSeconds to 300 and points to 15""",
        }

        if use_context:
            return base_prompt_use_context + type_specific_instructions.get(
                question_type, f"Generate question of type {question_type}."
            )
        
        return base_prompt + type_specific_instructions.get(
            question_type, f"Generate question of type {question_type}."
        )

<<<<<<< HEAD
    async def generate_questions(self, segments: Dict[str, str], question_params: Optional['QuestionGenerationParameters'] = None, use_context: bool = False) -> List[GeneratedQuestion]:
=======
    async def generate_questions(self, segments: Dict[str, str], question_params: Optional['QuestionGenerationParameters'] = None) -> List[str]:
>>>>>>> fb7fefbc
        """
        Generate questions based on segments and question specifications
        """
        model = question_params.model if question_params and question_params.model else "deepseek-r1:70b"
        question_specs = {
            "SOL": question_params.SOL if question_params and question_params.SOL else 2,
            "SML": question_params.SML if question_params and question_params.SML else 2,
            "NAT": question_params.NAT if question_params and question_params.NAT else 0,
            "DES": question_params.DES if question_params and question_params.DES else 0,
        }
        
        if not segments or not isinstance(segments, dict) or not segments:
            raise HTTPException(
                status_code=400,
                detail="segments is required and must be a non-empty object with segmentId as keys and transcript as values."
            )

        all_generated_questions = []

        # Process each segment
        for segment_id, segment_transcript in segments.items():
            if not segment_transcript:
                continue

            # Generate questions for each type based on globalQuestionSpecification
            for question_type, count in question_specs.items():
                if isinstance(count, int) and count > 0:
                    try:
                        # Build schema for structured output
                        base_schema = self.question_schemas.get(question_type)
                        format_schema = None
                        if base_schema:
                          if count == 1:
                            format_schema = base_schema
                          else:
                            format_schema = {
                                "type": "array",
                                "items": base_schema,
                                "minItems": count,
                                "maxItems": count,
                            }

                        prompt = self.create_question_prompt(question_type, count, segment_transcript)

                        payload = {
                            "model": model,
                            "prompt": prompt,
                            "stream": False,
                            "options": {"temperature": 0}
                        }
                        
                        if format_schema:
                            payload["format"] = format_schema

                        response = requests.post(
                            f"{self.ollama_api_base_url}/generate",
                            json=payload
                        )
                        response.raise_for_status()

                        if response.json() and isinstance(response.json().get('response'), str):
                            generated_text = response.json()['response']
                            cleaned_json_text = self.extract_json_from_markdown(generated_text)
                            all_generated_questions.append(cleaned_json_text)
                            
                        else:
                          print(f"No response data or response.response is not a string for {question_type} in segment {segment_id}")

                    except requests.RequestException as error:
                      print(f"Error calling Ollama API for {question_type} questions in segment {segment_id}: {error}")

                    except Exception as error:
                      print(f"Error generating {question_type} questions for segment {segment_id}: {error}")

        return all_generated_questions<|MERGE_RESOLUTION|>--- conflicted
+++ resolved
@@ -4,11 +4,9 @@
 from typing import Dict, List, Optional, TYPE_CHECKING
 import requests
 from fastapi import HTTPException
-<<<<<<< HEAD
 from services.vector_store import VectorStoreService
-=======
 from schema import SOL_SCHEMA, SML_SCHEMA, OTL_SCHEMA, NAT_SCHEMA, DES_SCHEMA
->>>>>>> fb7fefbc
+
 
 if TYPE_CHECKING:
     from models import QuestionGenerationParameters
@@ -144,11 +142,8 @@
             question_type, f"Generate question of type {question_type}."
         )
 
-<<<<<<< HEAD
+
     async def generate_questions(self, segments: Dict[str, str], question_params: Optional['QuestionGenerationParameters'] = None, use_context: bool = False) -> List[GeneratedQuestion]:
-=======
-    async def generate_questions(self, segments: Dict[str, str], question_params: Optional['QuestionGenerationParameters'] = None) -> List[str]:
->>>>>>> fb7fefbc
         """
         Generate questions based on segments and question specifications
         """
